--- conflicted
+++ resolved
@@ -438,13 +438,8 @@
         'pnpm update && npx -y @agent8/deploy --preview && pnpm run dev',
       );
     }
-<<<<<<< HEAD
+    await shell.waitTillOscCode('prompt');
   }, [workbench.boltTerminal]);
-=======
-
-    await shell.waitTillOscCode('prompt');
-  }, []);
->>>>>>> f5288e6a
 
   const onEditorChange = useCallback<OnEditorChange>((update) => {
     workbench.setCurrentDocumentContent(update.content);
