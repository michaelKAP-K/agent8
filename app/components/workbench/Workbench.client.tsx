--- conflicted
+++ resolved
@@ -82,15 +82,9 @@
     const hasChanges = modifiedFiles.length > 0;
     const [searchQuery, setSearchQuery] = useState('');
 
-<<<<<<< HEAD
-  const [isSyncing, setIsSyncing] = useState(false);
-  const [isPushDialogOpen, setIsPushDialogOpen] = useState(false);
-  const [isPublishing, setIsPublishing] = useState(false);
-=======
     const filteredFiles = useMemo(() => {
       return modifiedFiles.filter(([filePath]) => filePath.toLowerCase().includes(searchQuery.toLowerCase()));
     }, [modifiedFiles, searchQuery]);
->>>>>>> 50dd74de
 
     return (
       <div className="flex items-center gap-2">
@@ -191,159 +185,12 @@
                                           return { additions: 0, deletions: 0 };
                                         }
 
-<<<<<<< HEAD
-  useEffect(() => {
-    if (hasPreview) {
-      setSelectedView('preview');
-    }
-  }, [hasPreview]);
-
-  useEffect(() => {
-    workbenchStore.setDocuments(files);
-  }, [files]);
-
-  const onRun = useCallback(async () => {
-    setSelectedView('code');
-
-    const shell = workbenchStore.boltTerminal;
-
-    await shell.ready();
-
-    await shell.executeCommand(Date.now().toString(), 'npm install && npm run dev');
-  }, []);
-
-  const onPublish = useCallback(async () => {
-    try {
-      setIsPublishing(true);
-      setSelectedView('code');
-
-      // WebContainer 터미널에 접근
-      const shell = workbenchStore.boltTerminal;
-      const chatId = chatIdStore.get();
-
-      // 터미널이 준비되었는지 확인
-      await shell.ready();
-
-      await shell.executeCommand(Date.now().toString(), 'npm install');
-
-      await shell.waitTillOscCode('prompt');
-
-      const buildResult = await shell.executeCommand(Date.now().toString(), 'npm run build');
-
-      await shell.waitTillOscCode('prompt');
-
-      console.log('[Publish] Build Result:', buildResult);
-
-      if (buildResult?.exitCode === 2) {
-        console.log('[Publish] Build Failed:', buildResult.output);
-        toast.error('Failed to build');
-
-        // 빌드 에러 발생 시 actionAlert 설정
-        workbenchStore.actionAlert.set({
-          type: 'build',
-          title: 'Build Error',
-          description: 'Failed to build the project',
-          content: buildResult.output || 'Unknown build error',
-          source: 'terminal',
-        });
-
-        return;
-      }
-
-      const result = await shell.executeCommand(Date.now().toString(), 'npx -y @agent8/deploy');
-
-      await shell.waitTillOscCode('prompt');
-
-      console.log('[Publish] Result:', result);
-
-      if (result?.exitCode === 0) {
-        toast.success('Publish completed successfully');
-
-        // 퍼블리시된 URL 설정
-        const publishedUrl = `https://agent8-games.verse8.io/${chatId}/index.html?buildAt=${Date.now()}`;
-        workbenchStore.setPublishedUrl(publishedUrl);
-
-        // 상위 창에 배포 정보 전달
-        try {
-          if (window.parent && window.parent !== window) {
-            const title = descriptionStore.get() || 'Game Project';
-
-            window.parent.postMessage(
-              {
-                type: 'PUBLISH_GAME',
-                payload: {
-                  title,
-                  playUrl: publishedUrl,
-                },
-              },
-              '*',
-            );
-
-            console.log('[Publish] Sent deployment info to parent window');
-          }
-        } catch (error) {
-          console.error('[Publish] Error sending message to parent:', error);
-
-          // 부모 창 통신 실패는 배포 성공에 영향을 주지 않으므로 오류만 기록
-        }
-
-        // 퍼블리시 완료 후 Preview 탭으로 전환
-        setSelectedView('preview');
-      } else {
-        toast.error('Failed to publish');
-      }
-    } catch (error) {
-      console.error('Error executing publish command:', error);
-      toast.error('Failed to execute publish command');
-    } finally {
-      setIsPublishing(false);
-    }
-  }, [workbenchStore.boltTerminal, setSelectedView]);
-
-  const onEditorChange = useCallback<OnEditorChange>((update) => {
-    workbenchStore.setCurrentDocumentContent(update.content);
-  }, []);
-
-  const onEditorScroll = useCallback<OnEditorScroll>((position) => {
-    workbenchStore.setCurrentDocumentScrollPosition(position);
-  }, []);
-
-  const onFileSelect = useCallback((filePath: string | undefined) => {
-    workbenchStore.setSelectedFile(filePath);
-  }, []);
-
-  const onFileSave = useCallback(() => {
-    workbenchStore.saveCurrentDocument().catch(() => {
-      toast.error('Failed to update file content');
-    });
-  }, []);
-
-  const onFileReset = useCallback(() => {
-    workbenchStore.resetCurrentDocument();
-  }, []);
-
-  const handleSyncFiles = useCallback(async () => {
-    setIsSyncing(true);
-
-    try {
-      const directoryHandle = await window.showDirectoryPicker();
-      await workbenchStore.syncFiles(directoryHandle);
-      toast.success('Files synced successfully');
-    } catch (error) {
-      console.error('Error syncing files:', error);
-      toast.error('Failed to sync files');
-    } finally {
-      setIsSyncing(false);
-    }
-  }, []);
-=======
                                         const normalizedOriginal = history.originalContent.replace(/\r\n/g, '\n');
                                         const normalizedCurrent =
                                           history.versions[history.versions.length - 1]?.content.replace(
                                             /\r\n/g,
                                             '\n',
                                           ) || '';
->>>>>>> 50dd74de
 
                                         if (normalizedOriginal === normalizedCurrent) {
                                           return { additions: 0, deletions: 0 };
@@ -435,6 +282,7 @@
 
     const [isSyncing, setIsSyncing] = useState(false);
     const [isPushDialogOpen, setIsPushDialogOpen] = useState(false);
+    const [isPublishing, setIsPublishing] = useState(false);
     const [fileHistory, setFileHistory] = useState<Record<string, FileHistory>>({});
 
     // const modifiedFiles = Array.from(useStore(workbenchStore.unsavedFiles).keys());
@@ -462,6 +310,104 @@
     useEffect(() => {
       workbenchStore.setDocuments(files);
     }, [files]);
+
+    const onRun = useCallback(async () => {
+      setSelectedView('code');
+
+      const shell = workbenchStore.boltTerminal;
+
+      await shell.ready();
+
+      await shell.executeCommand(Date.now().toString(), 'npm install && npm run dev');
+    }, []);
+
+    const onPublish = useCallback(async () => {
+      try {
+        setIsPublishing(true);
+        setSelectedView('code');
+
+        // WebContainer 터미널에 접근
+        const shell = workbenchStore.boltTerminal;
+        const chatId = chatIdStore.get();
+
+        // 터미널이 준비되었는지 확인
+        await shell.ready();
+
+        await shell.executeCommand(Date.now().toString(), 'npm install');
+
+        await shell.waitTillOscCode('prompt');
+
+        const buildResult = await shell.executeCommand(Date.now().toString(), 'npm run build');
+
+        await shell.waitTillOscCode('prompt');
+
+        console.log('[Publish] Build Result:', buildResult);
+
+        if (buildResult?.exitCode === 2) {
+          console.log('[Publish] Build Failed:', buildResult.output);
+          toast.error('Failed to build');
+
+          // 빌드 에러 발생 시 actionAlert 설정
+          workbenchStore.actionAlert.set({
+            type: 'build',
+            title: 'Build Error',
+            description: 'Failed to build the project',
+            content: buildResult.output || 'Unknown build error',
+            source: 'terminal',
+          });
+
+          return;
+        }
+
+        const result = await shell.executeCommand(Date.now().toString(), 'npx -y @agent8/deploy');
+
+        await shell.waitTillOscCode('prompt');
+
+        console.log('[Publish] Result:', result);
+
+        if (result?.exitCode === 0) {
+          toast.success('Publish completed successfully');
+
+          // 퍼블리시된 URL 설정
+          const publishedUrl = `https://agent8-games.verse8.io/${chatId}/index.html?buildAt=${Date.now()}`;
+          workbenchStore.setPublishedUrl(publishedUrl);
+
+          // 상위 창에 배포 정보 전달
+          try {
+            if (window.parent && window.parent !== window) {
+              const title = descriptionStore.get() || 'Game Project';
+
+              window.parent.postMessage(
+                {
+                  type: 'PUBLISH_GAME',
+                  payload: {
+                    title,
+                    playUrl: publishedUrl,
+                  },
+                },
+                '*',
+              );
+
+              console.log('[Publish] Sent deployment info to parent window');
+            }
+          } catch (error) {
+            console.error('[Publish] Error sending message to parent:', error);
+
+            // 부모 창 통신 실패는 배포 성공에 영향을 주지 않으므로 오류만 기록
+          }
+
+          // 퍼블리시 완료 후 Preview 탭으로 전환
+          setSelectedView('preview');
+        } else {
+          toast.error('Failed to publish');
+        }
+      } catch (error) {
+        console.error('Error executing publish command:', error);
+        toast.error('Failed to execute publish command');
+      } finally {
+        setIsPublishing(false);
+      }
+    }, [workbenchStore.boltTerminal, setSelectedView]);
 
     const onEditorChange = useCallback<OnEditorChange>((update) => {
       workbenchStore.setCurrentDocumentContent(update.content);
@@ -500,11 +446,6 @@
       }
     }, []);
 
-    const handleSelectFile = useCallback((filePath: string) => {
-      workbenchStore.setSelectedFile(filePath);
-      workbenchStore.currentView.set('diff');
-    }, []);
-
     return (
       chatStarted && (
         <motion.div
@@ -513,101 +454,6 @@
           variants={workbenchVariants}
           className="z-workbench"
         >
-<<<<<<< HEAD
-          <div className="absolute inset-0 px-2 lg:px-6">
-            <div className="h-full flex flex-col bg-bolt-elements-background-depth-2 border border-bolt-elements-borderColor shadow-sm rounded-lg overflow-hidden">
-              <div className="flex items-center px-3 py-2 border-b border-bolt-elements-borderColor">
-                <Slider selected={selectedView} options={sliderOptions} setSelected={setSelectedView} />
-                <button
-                  onClick={() => {
-                    onRun();
-                  }}
-                  className={classNames(
-                    'bg-transparent text-sm px-2.5 py-0.5 rounded-full relative',
-                    'text-bolt-elements-item-contentDefault hover:text-bolt-elements-item-contentActive flex items-center space-x-1',
-                  )}
-                >
-                  <div className="i-ph:play" />
-                  <span>Run</span>
-                </button>
-                <button
-                  onClick={() => {
-                    onPublish();
-                  }}
-                  className={classNames(
-                    'bg-transparent text-sm px-2.5 py-0.5 rounded-full relative',
-                    'text-bolt-elements-item-contentDefault hover:text-bolt-elements-item-contentActive',
-                    {
-                      'opacity-50 cursor-not-allowed flex items-center': isPublishing,
-                    },
-                  )}
-                >
-                  {isPublishing ? (
-                    <>
-                      <div className="i-ph:spinner animate-spin mr-2" />
-                      Publishing...
-                    </>
-                  ) : (
-                    <span className="relative z-10">Publish</span>
-                  )}
-                </button>
-                <div className="ml-auto" />
-                {selectedView === 'code' && (
-                  <div className="flex overflow-y-auto">
-                    <PanelHeaderButton
-                      className="mr-1 text-sm"
-                      onClick={() => {
-                        workbenchStore.downloadZip();
-                      }}
-                    >
-                      <div className="i-ph:code" />
-                      Download Code
-                    </PanelHeaderButton>
-                    <PanelHeaderButton className="mr-1 text-sm" onClick={handleSyncFiles} disabled={isSyncing}>
-                      {isSyncing ? <div className="i-ph:spinner" /> : <div className="i-ph:cloud-arrow-down" />}
-                      {isSyncing ? 'Syncing...' : 'Sync Files'}
-                    </PanelHeaderButton>
-                    <PanelHeaderButton
-                      className="mr-1 text-sm"
-                      onClick={() => {
-                        workbenchStore.toggleTerminal(!workbenchStore.showTerminal.get());
-                      }}
-                    >
-                      <div className="i-ph:terminal" />
-                      Toggle Terminal
-                    </PanelHeaderButton>
-                    <PanelHeaderButton className="mr-1 text-sm" onClick={() => setIsPushDialogOpen(true)}>
-                      <div className="i-ph:git-branch" />
-                      Push to GitHub
-                    </PanelHeaderButton>
-                  </div>
-                )}
-                <IconButton
-                  icon="i-ph:x-circle"
-                  className="-mr-1"
-                  size="xl"
-                  onClick={() => {
-                    workbenchStore.showWorkbench.set(false);
-                  }}
-                />
-              </div>
-              <div className="relative flex-1 overflow-hidden">
-                <View
-                  initial={{ x: selectedView === 'code' ? 0 : '-100%' }}
-                  animate={{ x: selectedView === 'code' ? 0 : '-100%' }}
-                >
-                  <EditorPanel
-                    editorDocument={currentDocument}
-                    isStreaming={isStreaming}
-                    selectedFile={selectedFile}
-                    files={files}
-                    unsavedFiles={unsavedFiles}
-                    onFileSelect={onFileSelect}
-                    onEditorScroll={onEditorScroll}
-                    onEditorChange={onEditorChange}
-                    onFileSave={onFileSave}
-                    onFileReset={onFileReset}
-=======
           <div
             className={classNames(
               'fixed top-[calc(var(--header-height)+1.5rem)] bottom-6 w-[var(--workbench-inner-width)] mr-4 z-0 transition-[left,width] duration-200 bolt-ease-cubic-bezier',
@@ -623,6 +469,39 @@
               <div className="h-full flex flex-col bg-bolt-elements-background-depth-2 border border-bolt-elements-borderColor shadow-sm rounded-lg overflow-hidden">
                 <div className="flex items-center px-3 py-2 border-b border-bolt-elements-borderColor">
                   <Slider selected={selectedView} options={sliderOptions} setSelected={setSelectedView} />
+                  <button
+                    onClick={() => {
+                      onRun();
+                    }}
+                    className={classNames(
+                      'bg-transparent text-sm px-2.5 py-0.5 rounded-full relative',
+                      'text-bolt-elements-item-contentDefault hover:text-bolt-elements-item-contentActive flex items-center space-x-1',
+                    )}
+                  >
+                    <div className="i-ph:play" />
+                    <span>Run</span>
+                  </button>
+                  <button
+                    onClick={() => {
+                      onPublish();
+                    }}
+                    className={classNames(
+                      'bg-transparent text-sm px-2.5 py-0.5 rounded-full relative',
+                      'text-bolt-elements-item-contentDefault hover:text-bolt-elements-item-contentActive',
+                      {
+                        'opacity-50 cursor-not-allowed flex items-center': isPublishing,
+                      },
+                    )}
+                  >
+                    {isPublishing ? (
+                      <>
+                        <div className="i-ph:spinner animate-spin mr-2" />
+                        Publishing...
+                      </>
+                    ) : (
+                      <span className="relative z-10">Publish</span>
+                    )}
+                  </button>
                   <div className="ml-auto" />
                   {selectedView === 'code' && (
                     <div className="flex overflow-y-auto">
@@ -655,7 +534,7 @@
                     </div>
                   )}
                   {selectedView === 'diff' && (
-                    <FileModifiedDropdown fileHistory={fileHistory} onSelectFile={handleSelectFile} />
+                    <FileModifiedDropdown fileHistory={fileHistory} onSelectFile={onFileSelect} />
                   )}
                   <IconButton
                     icon="i-ph:x-circle"
@@ -664,18 +543,19 @@
                     onClick={() => {
                       workbenchStore.showWorkbench.set(false);
                     }}
->>>>>>> 50dd74de
                   />
                 </div>
                 <div className="relative flex-1 overflow-hidden">
-                  <View initial={{ x: '0%' }} animate={{ x: selectedView === 'code' ? '0%' : '-100%' }}>
+                  <View
+                    initial={{ x: selectedView === 'code' ? 0 : '-100%' }}
+                    animate={{ x: selectedView === 'code' ? 0 : '-100%' }}
+                  >
                     <EditorPanel
                       editorDocument={currentDocument}
                       isStreaming={isStreaming}
                       selectedFile={selectedFile}
                       files={files}
                       unsavedFiles={unsavedFiles}
-                      fileHistory={fileHistory}
                       onFileSelect={onFileSelect}
                       onEditorScroll={onEditorScroll}
                       onEditorChange={onEditorChange}
@@ -689,7 +569,10 @@
                   >
                     <DiffView fileHistory={fileHistory} setFileHistory={setFileHistory} actionRunner={actionRunner} />
                   </View>
-                  <View initial={{ x: '100%' }} animate={{ x: selectedView === 'preview' ? '0%' : '100%' }}>
+                  <View
+                    initial={{ x: selectedView === 'preview' ? 0 : '100%' }}
+                    animate={{ x: selectedView === 'preview' ? 0 : '100%' }}
+                  >
                     <Preview />
                   </View>
                 </div>
