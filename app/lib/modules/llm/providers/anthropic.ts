--- conflicted
+++ resolved
@@ -16,15 +16,6 @@
     {
       name: 'claude-3-7-sonnet-20250219',
       label: 'Claude 3.7 Sonnet',
-<<<<<<< HEAD
-=======
-      provider: 'Anthropic',
-      maxTokenAllowed: 8000,
-    },
-    {
-      name: 'claude-3-5-sonnet-latest',
-      label: 'Claude 3.5 Sonnet (new)',
->>>>>>> 50dd74de
       provider: 'Anthropic',
       maxTokenAllowed: 8000,
     },
