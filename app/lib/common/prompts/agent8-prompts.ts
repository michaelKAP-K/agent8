--- conflicted
+++ resolved
@@ -28,11 +28,7 @@
 - Read the necessary files to perform the tasks.(Use the read_files tool to read all the necessary files at once. If there are any additional files that need to be read sequentially, please read those files as well. However, since reading files is a very expensive task, you must operate very efficiently.)
 - PROJECT.md, package.json, src/assets.json are always latest version provided in the <project_description>, <resource_constraints>. so you don't need to read them again.
 - If the tasks to be performed are complex, you can use the provided tools to receive assistance in generating code samples, resources, images, etc.
-<<<<<<< HEAD
-=======
 - IMPORTANT: Searching on vectordb is allowed only once. If you can't find a good example within the first attempt, resolve it independently.
-
->>>>>>> 21d32f9a
 
 3. Generate the response
 - Please refer to the <project_documentation> and update the PROJECT.md. (You must do this.)
