--- conflicted
+++ resolved
@@ -456,8 +456,8 @@
 
   private _startHeartbeat(): void {
     this._stopHeartbeat();
-    this._heartbeatInterval = setInterval(() => {
-      this._sendHeartbeat();
+    this._heartbeatInterval = setInterval(async () => {
+      await this._sendHeartbeat();
     }, this._config.heartbeatInterval);
   }
 
@@ -473,8 +473,7 @@
     }
   }
 
-<<<<<<< HEAD
-  private _sendHeartbeat(): void {
+  private async _sendHeartbeat(): Promise<void> {
     if (this._state === ConnectionState.CONNECTED) {
       if (this._heartbeatTimeout) {
         logger.debug('💓 Heartbeat timeout already pending, skipping');
@@ -488,31 +487,31 @@
         return;
       }
 
-      this.sendRequest({
-        id: `heartbeat-${Date.now()}`,
-        operation: {
-          type: 'heartbeat',
-        },
-      })
-        .then(() => {
-          logger.debug('💓 Heartbeat response received');
-
-          if (this._heartbeatTimeout) {
-            clearTimeout(this._heartbeatTimeout);
-            this._heartbeatTimeout = null;
-          }
-        })
-        .catch((error) => {
-          logger.error('💓 Heartbeat request failed:', error);
-          this._handleHeartbeatError();
+      try {
+        const timeoutPromise = new Promise<never>((_, reject) => {
+          this._heartbeatTimeout = setTimeout(() => {
+            reject(new Error('Heartbeat timeout'));
+          }, this._config.heartbeatTimeout);
         });
 
-      logger.debug('💓 Heartbeat sent');
-
-      this._heartbeatTimeout = setTimeout(() => {
-        logger.warn('💓 Heartbeat timeout - no response received');
-        this._handleHeartbeatTimeout();
-      }, this._config.heartbeatTimeout);
+        const heartbeatPromise = this.sendRequest({
+          id: `heartbeat-${v4()}`,
+          operation: {
+            type: 'heartbeat',
+          },
+        });
+        logger.debug('💓 Heartbeat sent');
+        await Promise.race([heartbeatPromise, timeoutPromise]);
+        logger.debug('💓 Heartbeat response received');
+      } catch (error) {
+        logger.error('💓 Heartbeat send failed:', error);
+        this._handleHeartbeatError();
+      } finally {
+        if (this._heartbeatTimeout) {
+          clearTimeout(this._heartbeatTimeout);
+          this._heartbeatTimeout = null;
+        }
+      }
     }
   }
 
@@ -528,23 +527,6 @@
         this.connect().catch((error) => {
           logger.error('Failed to reconnect after heartbeat timeout:', error);
         });
-=======
-  private async _sendHeartbeat(): Promise<void> {
-    if (this._state === ConnectionState.CONNECTED && this._ws) {
-      const timeSinceLastRequest = Date.now() - this._lastRequestTime;
-
-      if (timeSinceLastRequest >= this._config.heartbeatInterval) {
-        try {
-          await this.sendRequest({
-            id: `heartbeat-${v4()}`,
-            operation: {
-              type: 'heartbeat',
-            },
-          });
-        } catch (error) {
-          logger.error('Failed to send heartbeat:', error);
-        }
->>>>>>> 2d5d16ef
       }
     }
   }
