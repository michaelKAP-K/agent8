--- conflicted
+++ resolved
@@ -8,12 +8,8 @@
 import BackgroundRays from '~/components/ui/BackgroundRays';
 import { DEFAULT_TASK_BRANCH, repoStore } from '~/lib/stores/repo';
 import { updateV8AccessToken, V8_ACCESS_TOKEN_KEY, verifyV8AccessToken } from '~/lib/verse8/userAuth';
-<<<<<<< HEAD
-import { container } from '~/lib/container';
+import { container, containerType } from '~/lib/container';
 import { v8UserStore } from '~/lib/stores/v8User';
-=======
-import { container, containerType } from '~/lib/container';
->>>>>>> 48940405
 
 export const meta: MetaFunction = () => {
   return [{ title: 'Agent8' }, { name: 'description', content: 'AI Game Maker' }];
