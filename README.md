[![Bolt.new: AI-Powered Full-Stack Web Development in the Browser](./public/social_preview_index.jpg)](https://bolt.new)

# Bolt.new Fork by Cole Medin - oTToDev

This fork of Bolt.new (oTToDev) allows you to choose the LLM that you use for each prompt! Currently, you can use OpenAI, Anthropic, Ollama, OpenRouter, Gemini, LMStudio, Mistral, xAI, HuggingFace, DeepSeek, or Groq models - and it is easily extended to use any other model supported by the Vercel AI SDK! See the instructions below for running this locally and extending it to include more models.

## Join the community for oTToDev!

https://thinktank.ottomator.ai

## Requested Additions to this Fork - Feel Free to Contribute!!

- ✅ OpenRouter Integration (@coleam00)
- ✅ Gemini Integration (@jonathands)
- ✅ Autogenerate Ollama models from what is downloaded (@yunatamos)
- ✅ Filter models by provider (@jasonm23)
- ✅ Download project as ZIP (@fabwaseem)
- ✅ Improvements to the main Bolt.new prompt in `app\lib\.server\llm\prompts.ts` (@kofi-bhr)
- ✅ DeepSeek API Integration (@zenith110)
- ✅ Mistral API Integration (@ArulGandhi)
- ✅ "Open AI Like" API Integration (@ZerxZ)
- ✅ Ability to sync files (one way sync) to local folder (@muzafferkadir)
- ✅ Containerize the application with Docker for easy installation (@aaronbolton)
- ✅ Publish projects directly to GitHub (@goncaloalves)
- ✅ Ability to enter API keys in the UI (@ali00209)
- ✅ xAI Grok Beta Integration (@milutinke)
- ✅ LM Studio Integration (@karrot0)
- ✅ HuggingFace Integration (@ahsan3219)
- ✅ Bolt terminal to see the output of LLM run commands (@thecodacus)
- ✅ Streaming of code output (@thecodacus)
- ✅ Ability to revert code to earlier version (@wonderwhy-er)
- ✅ Cohere Integration (@hasanraiyan)
- ✅ Dynamic model max token length (@hasanraiyan)
<<<<<<< HEAD
- ✅ Prompt caching (@SujalXplores)
=======
- ✅ **HIGH PRIORITY** - Load local projects into the app (@wonderwhy-er)
- ⬜ **HIGH PRIORITY** - ALMOST DONE - Attach images to prompts (@atrokhym)
>>>>>>> c8b4eee3
- ⬜ **HIGH PRIORITY** - Prevent Bolt from rewriting files as often (file locking and diffs)
- ⬜ **HIGH PRIORITY** - Better prompting for smaller LLMs (code window sometimes doesn't start)
- ⬜ **HIGH PRIORITY** - Run agents in the backend as opposed to a single model call
- ⬜ Mobile friendly
- ⬜ Together Integration
- ⬜ Azure Open AI API Integration
- ⬜ Perplexity Integration
- ⬜ Vertex AI Integration
- ⬜ Deploy directly to Vercel/Netlify/other similar platforms
- ⬜ Better prompt enhancing
- ⬜ Have LLM plan the project in a MD file for better results/transparency
- ⬜ VSCode Integration with git-like confirmations
- ⬜ Upload documents for knowledge - UI design templates, a code base to reference coding style, etc.
- ⬜ Voice prompting

## Bolt.new: AI-Powered Full-Stack Web Development in the Browser

Bolt.new is an AI-powered web development agent that allows you to prompt, run, edit, and deploy full-stack applications directly from your browser—no local setup required. If you're here to build your own AI-powered web dev agent using the Bolt open source codebase, [click here to get started!](./CONTRIBUTING.md)

## What Makes Bolt.new Different

Claude, v0, etc are incredible- but you can't install packages, run backends, or edit code. That’s where Bolt.new stands out:

- **Full-Stack in the Browser**: Bolt.new integrates cutting-edge AI models with an in-browser development environment powered by **StackBlitz’s WebContainers**. This allows you to:
  - Install and run npm tools and libraries (like Vite, Next.js, and more)
  - Run Node.js servers
  - Interact with third-party APIs
  - Deploy to production from chat
  - Share your work via a URL

- **AI with Environment Control**: Unlike traditional dev environments where the AI can only assist in code generation, Bolt.new gives AI models **complete control** over the entire  environment including the filesystem, node server, package manager, terminal, and browser console. This empowers AI agents to handle the whole app lifecycle—from creation to deployment.

Whether you’re an experienced developer, a PM, or a designer, Bolt.new allows you to easily build production-grade full-stack applications.

For developers interested in building their own AI-powered development tools with WebContainers, check out the open-source Bolt codebase in this repo!

## Setup

Many of you are new users to installing software from Github. If you have any installation troubles reach out and submit an "issue" using the links above, or feel free to enhance this documentation by forking, editing the instructions, and doing a pull request.

1. Install Git from https://git-scm.com/downloads

2. Install Node.js from https://nodejs.org/en/download/ 

Pay attention to the installer notes after completion. 

On all operating systems, the path to Node.js should automatically be added to your system path. But you can check your path if you want to be sure. On Windows, you can search for "edit the system environment variables" in your system, select "Environment Variables..." once you are in the system properties, and then check for a path to Node in your "Path" system variable. On a Mac or Linux machine, it will tell you to check if /usr/local/bin is in your $PATH. To determine if usr/local/bin is included in $PATH open your Terminal and run:

```
echo $PATH .
```

If you see usr/local/bin in the output then you're good to go.

3. Clone the repository (if you haven't already) by opening a Terminal window (or CMD with admin permissions) and then typing in this:

```
git clone https://github.com/coleam00/bolt.new-any-llm.git
```

3. Rename .env.example to .env.local and add your LLM API keys. You will find this file on a Mac at "[your name]/bold.new-any-llm/.env.example". For Windows and Linux the path will be similar.

![image](https://github.com/user-attachments/assets/7e6a532c-2268-401f-8310-e8d20c731328)

If you can't see the file indicated above, its likely you can't view hidden files. On Mac, open a Terminal window and enter this command below. On Windows, you will see the hidden files option in File Explorer Settings. A quick Google search will help you if you are stuck here.

```
defaults write com.apple.finder AppleShowAllFiles YES
```

**NOTE**: you only have to set the ones you want to use and Ollama doesn't need an API key because it runs locally on your computer:

Get your GROQ API Key here: https://console.groq.com/keys

Get your Open AI API Key by following these instructions: https://help.openai.com/en/articles/4936850-where-do-i-find-my-openai-api-key

Get your Anthropic API Key in your account settings: https://console.anthropic.com/settings/keys

```
GROQ_API_KEY=XXX
OPENAI_API_KEY=XXX
ANTHROPIC_API_KEY=XXX
```

Optionally, you can set the debug level:

```
VITE_LOG_LEVEL=debug
```

And if using Ollama set the DEFAULT_NUM_CTX, the example below uses 8K context and ollama running on localhost port 11434:

```
OLLAMA_API_BASE_URL=http://localhost:11434
DEFAULT_NUM_CTX=8192
```

**Important**: Never commit your `.env.local` file to version control. It's already included in .gitignore.

## Run with Docker

Prerequisites:

Git and Node.js as mentioned above, as well as Docker: https://www.docker.com/

### 1a. Using Helper Scripts

NPM scripts are provided for convenient building:

```bash
# Development build
npm run dockerbuild

# Production build
npm run dockerbuild:prod
```

### 1b. Direct Docker Build Commands (alternative to using NPM scripts)

You can use Docker's target feature to specify the build environment instead of using NPM scripts if you wish:

```bash
# Development build
docker build . --target bolt-ai-development

# Production build
docker build . --target bolt-ai-production
```

### 2. Docker Compose with Profiles to Run the Container

Use Docker Compose profiles to manage different environments:

```bash
# Development environment
docker-compose --profile development up

# Production environment
docker-compose --profile production up
```

When you run the Docker Compose command with the development profile, any changes you
make on your machine to the code will automatically be reflected in the site running
on the container (i.e. hot reloading still applies!).

## Run Without Docker

1. Install dependencies using Terminal (or CMD in Windows with admin permissions):

```
pnpm install
```

If you get an error saying "command not found: pnpm" or similar, then that means pnpm isn't installed. You can install it via this:

```
sudo npm install -g pnpm
```

2. Start the application with the command:

```bash
pnpm run dev
```

## Adding New LLMs:

To make new LLMs available to use in this version of Bolt.new, head on over to `app/utils/constants.ts` and find the constant MODEL_LIST. Each element in this array is an object that has the model ID for the name (get this from the provider's API documentation), a label for the frontend model dropdown, and the provider. 

By default, Anthropic, OpenAI, Groq, and Ollama are implemented as providers, but the YouTube video for this repo covers how to extend this to work with more providers if you wish!

When you add a new model to the MODEL_LIST array, it will immediately be available to use when you run the app locally or reload it. For Ollama models, make sure you have the model installed already before trying to use it here!

## Available Scripts

- `pnpm run dev`: Starts the development server.
- `pnpm run build`: Builds the project.
- `pnpm run start`: Runs the built application locally using Wrangler Pages. This script uses `bindings.sh` to set up necessary bindings so you don't have to duplicate environment variables.
- `pnpm run preview`: Builds the project and then starts it locally, useful for testing the production build. Note, HTTP streaming currently doesn't work as expected with `wrangler pages dev`.
- `pnpm test`: Runs the test suite using Vitest.
- `pnpm run typecheck`: Runs TypeScript type checking.
- `pnpm run typegen`: Generates TypeScript types using Wrangler.
- `pnpm run deploy`: Builds the project and deploys it to Cloudflare Pages.

## Development

To start the development server:

```bash
pnpm run dev
```

This will start the Remix Vite development server. You will need Google Chrome Canary to run this locally if you use Chrome! It's an easy install and a good browser for web development anyway.

## FAQ

### How do I get the best results with oTToDev?

- **Be specific about your stack**: If you want to use specific frameworks or libraries (like Astro, Tailwind, ShadCN, or any other popular JavaScript framework), mention them in your initial prompt to ensure Bolt scaffolds the project accordingly.

- **Use the enhance prompt icon**: Before sending your prompt, try clicking the 'enhance' icon to have the AI model help you refine your prompt, then edit the results before submitting.

- **Scaffold the basics first, then add features**: Make sure the basic structure of your application is in place before diving into more advanced functionality. This helps oTToDev understand the foundation of your project and ensure everything is wired up right before building out more advanced functionality.

- **Batch simple instructions**: Save time by combining simple instructions into one message. For example, you can ask oTToDev to change the color scheme, add mobile responsiveness, and restart the dev server, all in one go saving you time and reducing API credit consumption significantly.

### How do I contribute to oTToDev?

[Please check out our dedicated page for contributing to oTToDev here!](CONTRIBUTING.md)

### Do you plan on merging oTToDev back into the official Bolt.new repo?

More news coming on this coming early next month - stay tuned!

### What are the future plans for oTToDev?

[Check out our Roadmap here!](https://roadmap.sh/r/ottodev-roadmap-2ovzo)

Lot more updates to this roadmap coming soon!

### Why are there so many open issues/pull requests?

oTToDev was started simply to showcase how to edit an open source project and to do something cool with local LLMs on my (@ColeMedin) YouTube channel! However, it quickly
grew into a massive community project that I am working hard to keep up with the demand of by forming a team of maintainers and getting as many people involved as I can.
That effort is going well and all of our maintainers are ABSOLUTE rockstars, but it still takes time to organize everything so we can efficiently get through all
the issues and PRs. But rest assured, we are working hard and even working on some partnerships behind the scenes to really help this project take off!

### How do local LLMs fair compared to larger models like Claude 3.5 Sonnet for oTToDev/Bolt.new?

As much as the gap is quickly closing between open source and massive close source models, you’re still going to get the best results with the very large models like GPT-4o, Claude 3.5 Sonnet, and DeepSeek Coder V2 236b. This is one of the big tasks we have at hand - figuring out how to prompt better, use agents, and improve the platform as a whole to make it work better for even the smaller local LLMs!

### I'm getting the error: "There was an error processing this request"

If you see this error within oTToDev, that is just the application telling you there is a problem at a high level, and this could mean a number of different things. To find the actual error, please check BOTH the terminal where you started the application (with Docker or pnpm) and the developer console in the browser. For most browsers, you can access the developer console by pressing F12 or right clicking anywhere in the browser and selecting “Inspect”. Then go to the “console” tab in the top right.

### I'm getting the error: "x-api-key header missing"

We have seen this error a couple times and for some reason just restarting the Docker container has fixed it. This seems to be Ollama specific. Another thing to try is try to run oTToDev with Docker or pnpm, whichever you didn’t run first. We are still on the hunt for why this happens once and a while!

### I'm getting a blank preview when oTToDev runs my app!

We promise you that we are constantly testing new PRs coming into oTToDev and the preview is core functionality, so the application is not broken! When you get a blank preview or don’t get a preview, this is generally because the LLM hallucinated bad code or incorrect commands. We are working on making this more transparent so it is obvious. Sometimes the error will appear in developer console too so check that as well.

### Everything works but the results are bad

This goes to the point above about how local LLMs are getting very powerful but you still are going to see better (sometimes much better) results with the largest LLMs like GPT-4o, Claude 3.5 Sonnet, and DeepSeek Coder V2 236b. If you are using smaller LLMs like Qwen-2.5-Coder, consider it more experimental and educational at this point. It can build smaller applications really well, which is super impressive for a local LLM, but for larger scale applications you want to use the larger LLMs still!<|MERGE_RESOLUTION|>--- conflicted
+++ resolved
@@ -31,12 +31,9 @@
 - ✅ Ability to revert code to earlier version (@wonderwhy-er)
 - ✅ Cohere Integration (@hasanraiyan)
 - ✅ Dynamic model max token length (@hasanraiyan)
-<<<<<<< HEAD
 - ✅ Prompt caching (@SujalXplores)
-=======
 - ✅ **HIGH PRIORITY** - Load local projects into the app (@wonderwhy-er)
 - ⬜ **HIGH PRIORITY** - ALMOST DONE - Attach images to prompts (@atrokhym)
->>>>>>> c8b4eee3
 - ⬜ **HIGH PRIORITY** - Prevent Bolt from rewriting files as often (file locking and diffs)
 - ⬜ **HIGH PRIORITY** - Better prompting for smaller LLMs (code window sometimes doesn't start)
 - ⬜ **HIGH PRIORITY** - Run agents in the backend as opposed to a single model call
